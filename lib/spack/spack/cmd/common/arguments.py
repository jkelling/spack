##############################################################################
# Copyright (c) 2013-2016, Lawrence Livermore National Security, LLC.
# Produced at the Lawrence Livermore National Laboratory.
#
# This file is part of Spack.
# Created by Todd Gamblin, tgamblin@llnl.gov, All rights reserved.
# LLNL-CODE-647188
#
# For details, see https://github.com/llnl/spack
# Please also see the LICENSE file for our notice and the LGPL.
#
# This program is free software; you can redistribute it and/or modify
# it under the terms of the GNU Lesser General Public License (as
# published by the Free Software Foundation) version 2.1, February 1999.
#
# This program is distributed in the hope that it will be useful, but
# WITHOUT ANY WARRANTY; without even the IMPLIED WARRANTY OF
# MERCHANTABILITY or FITNESS FOR A PARTICULAR PURPOSE. See the terms and
# conditions of the GNU Lesser General Public License for more details.
#
# You should have received a copy of the GNU Lesser General Public
# License along with this program; if not, write to the Free Software
# Foundation, Inc., 59 Temple Place, Suite 330, Boston, MA 02111-1307 USA
##############################################################################

import argparse

import spack.cmd
import spack.store
import spack.modules
from spack.util.pattern import Args
__all__ = ['add_common_arguments']

_arguments = {}


def add_common_arguments(parser, list_of_arguments):
    for argument in list_of_arguments:
        if argument not in _arguments:
            message = 'Trying to add non existing argument "{0}" to a command'
            raise KeyError(message.format(argument))
        x = _arguments[argument]
        parser.add_argument(*x.flags, **x.kwargs)


class ConstraintAction(argparse.Action):
    """Constructs a list of specs based on a constraint given on the command line

    An instance of this class is supposed to be used as an argument action
    in a parser. It will read a constraint and will attach a function to the
    arguments that accepts optional keyword arguments.

    To obtain the specs from a command the function must be called.
    """

    def __call__(self, parser, namespace, values, option_string=None):
        # Query specs from command line
        self.values = values
        namespace.constraint = values
        namespace.specs = self._specs

    def _specs(self, **kwargs):
        qspecs = spack.cmd.parse_specs(self.values)

        # return everything for an empty query.
        if not qspecs:
            return spack.store.db.query()

        # Return only matching stuff otherwise.
        specs = set()
        for spec in qspecs:
            for s in spack.store.db.query(spec, **kwargs):
                specs.add(s)
        return sorted(specs)


_arguments['constraint'] = Args(
    'constraint', nargs=argparse.REMAINDER, action=ConstraintAction,
    help='constraint to select a subset of installed packages')

_arguments['module_type'] = Args(
    '-m', '--module-type', help='type of module files',
    default='tcl', choices=spack.modules.module_types)

_arguments['yes_to_all'] = Args(
    '-y', '--yes-to-all', action='store_true', dest='yes_to_all',
    help='assume "yes" is the answer to every confirmation request')

_arguments['recurse_dependencies'] = Args(
    '-r', '--dependencies', action='store_true', dest='recurse_dependencies',
    help='recursively traverse spec dependencies')

_arguments['clean'] = Args(
    '--clean', action='store_false', dest='dirty',
    help='clean environment before installing package')

_arguments['dirty'] = Args(
    '--dirty', action='store_true', dest='dirty',
    help='do NOT clean environment before installing')

_arguments['long'] = Args(
    '-l', '--long', action='store_true',
    help='show dependency hashes as well as versions')

_arguments['very_long'] = Args(
    '-L', '--very-long', action='store_true',
<<<<<<< HEAD
    help='Show full dependency hashes as well as versions.')

_arguments['jobs'] = Args(
    '-j', '--jobs', action='store', type=int, dest="jobs",
    help="Explicitly set number of make jobs.  Default is #cpus.")
=======
    help='show full dependency hashes as well as versions')
>>>>>>> e34acd00
<|MERGE_RESOLUTION|>--- conflicted
+++ resolved
@@ -104,12 +104,8 @@
 
 _arguments['very_long'] = Args(
     '-L', '--very-long', action='store_true',
-<<<<<<< HEAD
-    help='Show full dependency hashes as well as versions.')
+    help='show full dependency hashes as well as versions')
 
 _arguments['jobs'] = Args(
     '-j', '--jobs', action='store', type=int, dest="jobs",
-    help="Explicitly set number of make jobs.  Default is #cpus.")
-=======
-    help='show full dependency hashes as well as versions')
->>>>>>> e34acd00
+    help="explicitly set number of make jobs, default is #cpus.")