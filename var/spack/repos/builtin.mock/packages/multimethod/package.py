##############################################################################
# Copyright (c) 2013-2016, Lawrence Livermore National Security, LLC.
# Produced at the Lawrence Livermore National Laboratory.
#
# This file is part of Spack.
# Created by Todd Gamblin, tgamblin@llnl.gov, All rights reserved.
# LLNL-CODE-647188
#
# For details, see https://github.com/llnl/spack
# Please also see the LICENSE file for our notice and the LGPL.
#
# This program is free software; you can redistribute it and/or modify
# it under the terms of the GNU Lesser General Public License (as
# published by the Free Software Foundation) version 2.1, February 1999.
#
# This program is distributed in the hope that it will be useful, but
# WITHOUT ANY WARRANTY; without even the IMPLIED WARRANTY OF
# MERCHANTABILITY or FITNESS FOR A PARTICULAR PURPOSE. See the terms and
# conditions of the GNU Lesser General Public License for more details.
#
# You should have received a copy of the GNU Lesser General Public
# License along with this program; if not, write to the Free Software
# Foundation, Inc., 59 Temple Place, Suite 330, Boston, MA 02111-1307 USA
##############################################################################
import imp
from llnl.util.filesystem import join_path
from spack.util.naming import mod_to_class
from spack import *
import spack.architecture

class Multimethod(Package):
    """This package is designed for use with Spack's multimethod test.
       It has a bunch of test cases for the @when decorator that the
       test uses.
    """

    homepage = 'http://www.example.com/'
    url      = 'http://www.example.com/example-1.0.tar.gz'

    #
    # These functions are only valid for versions 1, 2, and 3.
    #
    @when('@1.0')
    def no_version_2(self):
        return 1

    @when('@3.0')
    def no_version_2(self):
        return 3

    @when('@4.0')
    def no_version_2(self):
        return 4


    #
    # These functions overlap, so there is ambiguity, but we'll take
    # the first one.
    #
    @when('@:4')
    def version_overlap(self):
        return 1

    @when('@2:')
    def version_overlap(self):
        return 2


    #
    # More complicated case with cascading versions.
    #
    def mpi_version(self):
        return 0

    @when('^mpi@3:')
    def mpi_version(self):
        return 3

    @when('^mpi@2:')
    def mpi_version(self):
        return 2

    @when('^mpi@1:')
    def mpi_version(self):
        return 1


    #
    # Use these to test whether the default method is called when no
    # match is found.  This also tests whether we can switch methods
    # on compilers
    #
    def has_a_default(self):
        return 'default'

    @when('%gcc')
    def has_a_default(self):
        return 'gcc'

    @when('%intel')
    def has_a_default(self):
        return 'intel'



    #
    # Make sure we can switch methods on different target
    #
<<<<<<< HEAD
#    for platform_name in ['cray_xc', 'darwin', 'linux']:
#        file_path = join_path(spack.platform_path, platform_name)
#        platform_mod = imp.load_source('spack.platforms', file_path + '.py')
#        cls = getattr(platform_mod, mod_to_class(platform_name))
        
#        platform = cls()
    platform = spack.architecture.sys_type()
    targets = platform.targets.values()
    if len(targets) > 1:
        targets = targets[:-1]
    
    for target in targets:
        @when('='+target.name)
        def different_by_target(self):
            if isinstance(self.spec.architecture.target,basestring):
                return self.spec.architecture.target
            else:
                return self.spec.architecture.target.name
=======
    @when('arch=x86_64')
    def different_by_architecture(self):
        return 'x86_64'

    @when('arch=ppc64')
    def different_by_architecture(self):
        return 'ppc64'

    @when('arch=ppc32')
    def different_by_architecture(self):
        return 'ppc32'

    @when('arch=arm64')
    def different_by_architecture(self):
        return 'arm64'


>>>>>>> d3916707
    #
    # Make sure we can switch methods on different dependencies
    #
    @when('^mpich')
    def different_by_dep(self):
        return 'mpich'

    @when('^zmpi')
    def different_by_dep(self):
        return 'zmpi'


    #
    # Make sure we can switch on virtual dependencies
    #
    def different_by_virtual_dep(self):
        return 1

    @when('^mpi@2:')
    def different_by_virtual_dep(self):
        return 2<|MERGE_RESOLUTION|>--- conflicted
+++ resolved
@@ -106,7 +106,6 @@
     #
     # Make sure we can switch methods on different target
     #
-<<<<<<< HEAD
 #    for platform_name in ['cray_xc', 'darwin', 'linux']:
 #        file_path = join_path(spack.platform_path, platform_name)
 #        platform_mod = imp.load_source('spack.platforms', file_path + '.py')
@@ -119,31 +118,12 @@
         targets = targets[:-1]
     
     for target in targets:
-        @when('='+target.name)
+        @when('target='+target.name)
         def different_by_target(self):
             if isinstance(self.spec.architecture.target,basestring):
                 return self.spec.architecture.target
             else:
                 return self.spec.architecture.target.name
-=======
-    @when('arch=x86_64')
-    def different_by_architecture(self):
-        return 'x86_64'
-
-    @when('arch=ppc64')
-    def different_by_architecture(self):
-        return 'ppc64'
-
-    @when('arch=ppc32')
-    def different_by_architecture(self):
-        return 'ppc32'
-
-    @when('arch=arm64')
-    def different_by_architecture(self):
-        return 'arm64'
-
-
->>>>>>> d3916707
     #
     # Make sure we can switch methods on different dependencies
     #
